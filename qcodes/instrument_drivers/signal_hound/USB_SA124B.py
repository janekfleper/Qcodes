--- conflicted
+++ resolved
@@ -13,6 +13,12 @@
     Status: Alpha version.
         This driver is functional but has untested features
         and is in need of a code cleanup.
+
+    Updates:
+        Cleaned up Manual parameters
+    TODO:
+        make initial set_statements for parameters
+        Make all units in Hz
     '''
     dll_path = 'C:\Windows\System32\sa_api.dll'
 
@@ -243,56 +249,6 @@
             raise ValueError('Unknown device type!')
         return dev
 
-<<<<<<< HEAD
-=======
-    def _do_set_device_type(self, device_type):
-        self._device_type = device_type
-
-    def _do_get_device_mode(self):
-        return self._device_mode
-
-    def _do_set_device_mode(self, device_mode):
-        self._device_mode = device_mode
-        return
-
-    def _do_get_acquisition_mode(self):
-        return self._acquisition_mode
-
-    def _do_set_acquisition_mode(self, acquisition_mode):
-        self._acquisition_mode = acquisition_mode
-        return
-
-    def _do_get_scale(self):
-        return self._scale
-
-    def _do_set_scale(self, scale):
-        self._scale = scale
-
-    def _do_get_decimation(self):
-        return self.decimation
-
-    def _do_set_decimation(self, decimation):
-        self.decimation = decimation
-
-    def _do_get_bandwidth(self):
-        return self._bandwidth
-
-    def _do_set_bandwidth(self, bandwidth):
-        self._bandwidth = bandwidth
-
-    def _do_get_rbw(self):
-        return self._rbw
-
-    def _do_set_rbw(self, rbw):
-        self._rbw = rbw
-
-    def _do_get_vbw(self):
-        return self._vbw
-
-    def _do_set_vbw(self, vbw):
-        self._vbw = vbw
-
->>>>>>> dc841800
     ########################################################################
 
     def initialisation(self, flag=0):
