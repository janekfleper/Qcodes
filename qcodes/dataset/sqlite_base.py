import sys
from contextlib import contextmanager
import logging
import sqlite3
import time
import io
from typing import Any, List, Optional, Tuple, Union, Dict, cast, Callable
import itertools

from numbers import Number
from numpy import ndarray
import numpy as np
from distutils.version import LooseVersion
import wrapt

import qcodes as qc
import unicodedata
from qcodes.dataset.dependencies import InterDependencies
from qcodes.dataset.descriptions import RunDescriber
from qcodes.dataset.param_spec import ParamSpec
from qcodes.dataset.guids import generate_guid, parse_guid

log = logging.getLogger(__name__)

# represent the type of  data we can/want map to sqlite column
VALUE = Union[str, Number, List, ndarray, bool]
VALUES = List[VALUE]

_experiment_table_schema = """
CREATE  TABLE IF NOT EXISTS experiments (
    -- this will autoncrement by default if
    -- no value is specified on insert
    exp_id INTEGER PRIMARY KEY,
    name TEXT,
    sample_name TEXT,
    start_time INTEGER,
    end_time INTEGER,
    -- this is the last counter registered
    -- 1 based
    run_counter INTEGER,
    -- this is the formatter strin used to cosntruct
    -- the run name
    format_string TEXT
-- TODO: maybe I had a good reason for this doulbe primary key
--    PRIMARY KEY (exp_id, start_time, sample_name)
);
"""

_runs_table_schema = """
CREATE TABLE IF NOT EXISTS runs (
    -- this will autoincrement by default if
    -- no value is specified on insert
    run_id INTEGER PRIMARY KEY,
    exp_id INTEGER,
    -- friendly name for the run
    name TEXT,
    -- the name of the table which stores
    -- the actual results
    result_table_name TEXT,
    -- this is the run counter in its experiment 0 based
    result_counter INTEGER,
    ---
    run_timestamp INTEGER,
    completed_timestamp INTEGER,
    is_completed BOOL,
    parameters TEXT,
    -- metadata fields are added dynamically
    FOREIGN KEY(exp_id)
    REFERENCES
        experiments(exp_id)
);
"""

_layout_table_schema = """
CREATE TABLE IF NOT EXISTS layouts (
    layout_id INTEGER PRIMARY KEY,
    run_id INTEGER,
    -- name matching column name in result table
    parameter TEXT,
    label TEXT,
    unit TEXT,
    inferred_from TEXT,
    FOREIGN KEY(run_id)
    REFERENCES
        runs(run_id)
);
"""

_dependencies_table_schema = """
CREATE TABLE IF NOT EXISTS dependencies (
    dependent INTEGER,
    independent INTEGER,
    axis_num INTEGER
);
"""

_unicode_categories = ('Lu', 'Ll', 'Lt', 'Lm', 'Lo', 'Nd', 'Pc', 'Pd', 'Zs')
# utility function to allow sqlite/numpy type


class ConnectionPlus(wrapt.ObjectProxy):
    """
    A class to extend the sqlite3.Connection object with a single extra
    attribute. Since sqlite3.Connection has no __dict__, we can not directly
    add the attribute to a normal instance.

    The extra attribute is a bool describing whether the connection is
    currently in the middle of an atomic block of transactions, thus allowing
    us to nest atomic context managers
    """
    atomic_in_progress: bool = True


SomeConnection = Union[sqlite3.Connection, ConnectionPlus]


def _adapt_array(arr: ndarray) -> sqlite3.Binary:
    """
    See this:
    https://stackoverflow.com/questions/3425320/sqlite3-programmingerror-you-must-not-use-8-bit-bytestrings-unless-you-use-a-te
    """
    out = io.BytesIO()
    np.save(out, arr)
    out.seek(0)
    return sqlite3.Binary(out.read())


def _convert_array(text: bytes) -> ndarray:
    out = io.BytesIO(text)
    out.seek(0)
    return np.load(out)


this_session_default_encoding = sys.getdefaultencoding()


def _convert_numeric(value: bytes) -> Union[float, int, str]:
    """
    This is a converter for sqlite3 'numeric' type class.

    This converter is capable of deducting whether a number is a float or an
    int.

    Note sqlite3 allows to save data to columns even if their type is not
    compatible with the table type class (for example, it is possible to save
    integers into 'text' columns). Due to this fact, and for the reasons of
    flexibility, the numeric converter is also made capable of handling
    strings. An obvious exception to this is 'nan' (case insensitive) which
    gets converted to `np.nan`.
    """
    try:
        # First, try to convert bytes to float
        numeric = float(value)
    except ValueError as e:
        # If an exception has been raised, we first need to find out
        # if the reason was the conversion to float, and, if so, we are sure
        # that we need to return a string
        if "could not convert string to float" in str(e):
            return str(value, encoding=this_session_default_encoding)
        else:
            # otherwise, the exception is forwarded up the stack
            raise e

    # If that worked, e.g. did not raise an exception, then we check if the
    # outcome is 'nan'
    if np.isnan(numeric):
        return numeric

    # If it is not 'nan', then we need to see if the value is really an
    # integer or with floating point digits
    numeric_int = int(numeric)
    if numeric != numeric_int:
        return numeric
    else:
        return numeric_int


def _adapt_float(fl: float) -> Union[float, str]:
    if np.isnan(fl):
        return "nan"
    return float(fl)


def one(curr: sqlite3.Cursor, column: Union[int, str]) -> Any:
    """Get the value of one column from one row
    Args:
        curr: cursor to operate on
        column: name of the column

    Returns:
        the value
    """
    res = curr.fetchall()
    if len(res) > 1:
        raise RuntimeError("Expected only one row")
    elif len(res) == 0:
        raise RuntimeError("Expected one row")
    else:
        return res[0][column]


def many(curr: sqlite3.Cursor, *columns: str) -> List[Any]:
    """Get the values of many columns from one row
    Args:
        curr: cursor to operate on
        columns: names of the columns

    Returns:
        list of  values
    """
    res = curr.fetchall()
    if len(res) > 1:
        raise RuntimeError("Expected only one row")
    else:
        return [res[0][c] for c in columns]


def many_many(curr: sqlite3.Cursor, *columns: str) -> List[List[Any]]:
    """Get all values of many columns
    Args:
        curr: cursor to operate on
        columns: names of the columns

    Returns:
        list of lists of values
    """
    res = curr.fetchall()
    results = []
    for r in res:
        results.append([r[c] for c in columns])
    return results


def connect(name: str, debug: bool = False,
            version: int=-1) -> sqlite3.Connection:
    """
    Connect or create  database. If debug the queries will be echoed back.
    This function takes care of registering the numpy/sqlite type
    converters that we need.


    Args:
        name: name or path to the sqlite file
        debug: whether or not to turn on tracing
        version: which version to create. We count from 0. -1 means 'latest'
          Should always be left at -1 except when testing.

    Returns:
        conn: connection object to the database

    """
    # register numpy->binary(TEXT) adapter
    # the typing here is ignored due to what we think is a flaw in typeshed
    # see https://github.com/python/typeshed/issues/2429
    sqlite3.register_adapter(np.ndarray, _adapt_array)  # type: ignore
    # register binary(TEXT) -> numpy converter
    # for some reasons mypy complains about this
    sqlite3.register_converter("array", _convert_array)
    conn = sqlite3.connect(name, detect_types=sqlite3.PARSE_DECLTYPES)
    # sqlite3 options
    conn.row_factory = sqlite3.Row

    # Make sure numpy ints and floats types are inserted properly
    for numpy_int in [
        np.int, np.int8, np.int16, np.int32, np.int64,
        np.uint, np.uint8, np.uint16, np.uint32, np.uint64
    ]:
        sqlite3.register_adapter(numpy_int, int)

    sqlite3.register_converter("numeric", _convert_numeric)

    for numpy_float in [np.float, np.float16, np.float32, np.float64]:
        sqlite3.register_adapter(numpy_float, _adapt_float)

    if debug:
        conn.set_trace_callback(print)

    init_db(conn)
    perform_db_upgrade(conn, version=version)
    return conn


def perform_db_upgrade(conn: SomeConnection, version: int=-1) -> None:
    """
    This is intended to perform all upgrades as needed to bring the
    db from version 0 to the most current version (or the version specified).
    All the perform_db_upgrade_X_to_Y functions must raise if they cannot
    upgrade and be a NOOP if the current version is higher than their target.

    Args:
        version: Which version to upgrade to. We count from 0. -1 means
          'newest version'
    """

    upgrade_actions = [perform_db_upgrade_0_to_1, perform_db_upgrade_1_to_2]
    newest_version = len(upgrade_actions)
    version = newest_version if version == -1 else version

    current_version = get_user_version(conn)
    if current_version < newest_version:
        log.info("Commencing database upgrade")
        for action in upgrade_actions[:version]:
            action(conn)


def perform_db_upgrade_0_to_1(conn: SomeConnection) -> None:
    """
    Perform the upgrade from version 0 to version 1
    """
    log.info('Starting database upgrade version 0 -> 1')

    start_version = get_user_version(conn)
    if start_version != 0:
        log.warn('Can not upgrade, current database version is '
                 f'{start_version}, aborting.')
        return

    sql = "SELECT name FROM sqlite_master WHERE type='table' AND name='runs'"
    cur = atomic_transaction(conn, sql)
    n_run_tables = len(cur.fetchall())

    if n_run_tables == 1:
        with atomic(conn) as conn:
            sql = "ALTER TABLE runs ADD COLUMN guid TEXT"
            transaction(conn, sql)
            # now assign GUIDs to existing runs
            cur = transaction(conn, 'SELECT run_id FROM runs')
            run_ids = [r[0] for r in many_many(cur, 'run_id')]

            for run_id in run_ids:
                query = f"""
                        SELECT run_timestamp
                        FROM runs
                        WHERE run_id == {run_id}
                        """
                cur = transaction(conn, query)
                timestamp = one(cur, 'run_timestamp')
                timeint = int(np.round(timestamp*1000))
                sql = f"""
                        UPDATE runs
                        SET guid = ?
                        where run_id == {run_id}
                        """
                sampleint = 3736062718  # 'deafcafe'
                cur.execute(sql, (generate_guid(timeint=timeint,
                                                sampleint=sampleint),))
    else:
        raise RuntimeError(f"found {n_run_tables} runs tables expected 1")

    log.info('Succesfully upgraded database version 0 -> 1.')
    set_user_version(conn, 1)


def perform_db_upgrade_1_to_2(conn: SomeConnection) -> None:
    """
    Perform the upgrade from version 1 to version 2
    """
<<<<<<< HEAD
    log.info('Starting database upgrade version 0 -> 1')
=======
    log.info('Starting database upgrade version 1 -> 2')
>>>>>>> 52022559

    start_version = get_user_version(conn)
    if start_version != 1:
        log.warn('Can not upgrade, current database version is '
                 f'{start_version}, aborting.')
        return

<<<<<<< HEAD
    no_of_runs_query = "SELECT max(run_id) FROM runs"
    no_of_runs = one(atomic_transaction(conn, no_of_runs_query), 'max(run_id)')

    # Insert a new column, "run_description", and fill it out with information
    # retrieved from the layouts and dependencies tables
    # If one run fails, we want the whole upgrade to role back, hence the
    # entire upgrade is one atomic transaction

    with atomic(conn) as conn:
        sql = "ALTER TABLE runs ADD COLUMN run_description TEXT"
        transaction(conn, sql)

        for run_id in range(1, no_of_runs+1):

            paramspecs: Dict[int, ParamSpec] = {}

            rst_query = ("SELECT result_table_name FROM runs "
                         f"WHERE run_id={run_id}")
            c = transaction(conn, rst_query)
            result_table_name = one(c, 'result_table_name')

            layout_id_query = f"""
                            SELECT layout_id
                            FROM layouts
                            WHERE run_id == {run_id}
                            """
            c = transaction(conn, layout_id_query)
            layout_ids = tuple(l[0] for l in many_many(c, 'layout_id'))

            idps_query = f"""
                        SELECT independent
                        FROM dependencies
                        WHERE independent in {layout_ids}
                        """
            c = transaction(conn, idps_query)
            independents = [l[0] for l in many_many(c, 'independent')]
            dependents = set(layout_ids).difference(set(independents))

            layout_query_r = """
                            SELECT parameter, label, unit, inferred_from
                            FROM layouts
                            WHERE layout_id == {}
                            """

            for layout_id in layout_ids:
                layout_query = layout_query_r.format(layout_id)
                c = transaction(conn, layout_query)
                res = many(c, 'parameter', 'label', 'unit', 'inferred_from')
                (name, label, unit, inferred_from) = res
                # get the data type
                sql = f'PRAGMA TABLE_INFO("{result_table_name}")'
                c = transaction(conn, sql)
                for row in c.fetchall():
                    if row['name'] == name:
                        paramtype = row['type']
                        break

                if layout_id in independents:
                    paramspec = ParamSpec(name=name, paramtype=paramtype,
                                          label=label, unit=unit,
                                          inferred_from=inferred_from)
                    paramspecs[layout_id] = paramspec

                elif layout_id in dependents:

                    sp_query = f"""
                            SELECT independent
                            FROM dependencies
                            WHERE dependent == {layout_id}
                            ORDER BY axis_num ASC
                            """
                    c = transaction(conn, sp_query)
                    setpoints = [l[0] for l in many_many(c, 'independent')]
                    depends_on = [paramspecs[idp].name for idp in setpoints]

                    paramspec = ParamSpec(name=name,
                                          paramtype=paramtype,
                                          label=label, unit=unit,
                                          depends_on=depends_on,
                                          inferred_from=inferred_from)
                    paramspecs[layout_id] = paramspec

            interdeps = InterDependencies(*paramspecs.values())
            desc = RunDescriber(interdeps=interdeps)
            yaml_str = desc.to_yaml()

            sql = f"""
                   UPDATE runs
                   SET run_description = ?
                   where run_id == {run_id}
                   """
            cur = conn.cursor()
            cur.execute(sql, yaml_str)

            log.info(f"Upgrade in transition, run number {run_id}: OK")
=======
    sql = "SELECT name FROM sqlite_master WHERE type='table' AND name='runs'"
    cur = atomic_transaction(conn, sql)
    n_run_tables = len(cur.fetchall())

    if n_run_tables == 1:
        _IX_runs_exp_id = """
                          CREATE INDEX
                          IF NOT EXISTS IX_runs_exp_id
                          ON runs (exp_id DESC)
                          """
        _IX_runs_guid = """
                        CREATE INDEX
                        IF NOT EXISTS IX_runs_guid
                        ON runs (guid DESC)
                        """
        with atomic(conn) as conn:
            transaction(conn, _IX_runs_exp_id)
            transaction(conn, _IX_runs_guid)
    else:
        raise RuntimeError(f"found {n_run_tables} runs tables expected 1")

    log.info('Succesfully upgraded database version 1 -> 2.')
    set_user_version(conn, 2)
>>>>>>> 52022559


def transaction(conn: SomeConnection,
                sql: str, *args: Any) -> sqlite3.Cursor:
    """Perform a transaction.
    The transaction needs to be committed or rolled back.


    Args:
        conn: database connection
        sql: formatted string
        *args: arguments to use for parameter substitution

    Returns:
        sqlite cursor

    """
    c = conn.cursor()
    if len(args) > 0:
        c.execute(sql, args)
    else:
        c.execute(sql)
    return c


def atomic_transaction(conn: SomeConnection,
                       sql: str, *args: Any) -> sqlite3.Cursor:
    """Perform an **atomic** transaction.
    The transaction is committed if there are no exceptions else the
    transaction is rolled back.
    NB: 'BEGIN' is by default only inserted before INSERT/UPDATE/DELETE/REPLACE
    but we want to guard any transaction that modifies the database (e.g. also
    ALTER). 'BEGIN' marks a place to commit from/roll back to

    Args:
        conn: database connection
        sql: formatted string
        *args: arguments to use for parameter substitution

    Returns:
        sqlite cursor

    """
    with atomic(conn) as conn:
        c = transaction(conn, sql, *args)
    return c


@contextmanager
def atomic(conn: SomeConnection):
    """
    Guard a series of transactions as atomic.
    If one fails the transaction is rolled back and no more transactions
    are performed.
    NB: 'BEGIN' is by default only inserted before INSERT/UPDATE/DELETE/REPLACE
    but we want to guard any transaction that modifies the database (e.g. also
    ALTER)

    Args:
        - conn: connection to guard
    """

    if not(hasattr(conn, 'atomic_in_progress')):
        conn = ConnectionPlus(conn)
        conn.atomic_in_progress = False
    else:
        conn = cast(ConnectionPlus, conn)

    is_outmost = not(conn.atomic_in_progress)
    conn.atomic_in_progress = True

    if conn.in_transaction and is_outmost:
        raise RuntimeError('SQLite connection has uncommited transactions. '
                           'Please commit those before starting an atomic '
                           'transaction.')

    try:
        if is_outmost:
            old_level = conn.isolation_level
            conn.isolation_level = None
            conn.cursor().execute('BEGIN')
        yield conn
    except Exception as e:
        conn.rollback()
        log.exception("Rolling back due to unhandled exception")
        raise RuntimeError("Rolling back due to unhandled exception") from e
    else:
        if is_outmost:
            conn.commit()
    finally:
        if is_outmost:
            conn.isolation_level = old_level


def init_db(conn: SomeConnection)->None:
    with atomic(conn) as conn:
        transaction(conn, _experiment_table_schema)
        transaction(conn, _runs_table_schema)
        transaction(conn, _layout_table_schema)
        transaction(conn, _dependencies_table_schema)

def insert_column(conn: SomeConnection, table: str, name: str,
                  paramtype: Optional[str] = None) -> None:
    """Insert new column to a table

    Args:
        conn: database connection
        table: destination for the insertion
        name: column name
        type: sqlite type of the column
    """
    # first check that the column is not already there
    # and do nothing if it is
    query = f'PRAGMA TABLE_INFO("{table}");'
    cur = atomic_transaction(conn, query)
    columns = many_many(cur, "name")
    if name in [col[0] for col in columns]:
        return

    with atomic(conn) as conn:
        if paramtype:
            transaction(conn,
                        f'ALTER TABLE "{table}" ADD COLUMN "{name}" '
                        f'{paramtype}')
        else:
            transaction(conn,
                        f'ALTER TABLE "{table}" ADD COLUMN "{name}"')


def select_one_where(conn: SomeConnection, table: str, column: str,
                     where_column: str, where_value: Any) -> Any:
    query = f"""
    SELECT {column}
    FROM
        {table}
    WHERE
        {where_column} = ?
    """
    cur = atomic_transaction(conn, query, where_value)
    res = one(cur, column)
    return res


def select_many_where(conn: SomeConnection, table: str, *columns: str,
                      where_column: str, where_value: Any) -> Any:
    _columns = ",".join(columns)
    query = f"""
    SELECT {_columns}
    FROM
        {table}
    WHERE
        {where_column} = ?
    """
    cur = atomic_transaction(conn, query, where_value)
    res = many(cur, *columns)
    return res


def _massage_dict(metadata: Dict[str, Any]) -> Tuple[str, List[Any]]:
    """
    {key:value, key2:value} -> ["key=?, key2=?", [value, value]]
    """
    template = []
    values = []
    for key, value in metadata.items():
        template.append(f"{key} = ?")
        values.append(value)
    return ','.join(template), values


def update_where(conn: SomeConnection, table: str,
                 where_column: str, where_value: Any, **updates) -> None:
    _updates, values = _massage_dict(updates)
    query = f"""
    UPDATE
        '{table}'
    SET
        {_updates}
    WHERE
        {where_column} = ?
    """
    atomic_transaction(conn, query, *values, where_value)


def insert_values(conn: SomeConnection,
                  formatted_name: str,
                  columns: List[str],
                  values: VALUES,
                  ) -> int:
    """
    Inserts values for the specified columns.
    Will pad with null if not all parameters are specified.
    NOTE this need to be committed before closing the connection.
    """
    _columns = ",".join(columns)
    _values = ",".join(["?"] * len(columns))
    query = f"""INSERT INTO "{formatted_name}"
        ({_columns})
    VALUES
        ({_values})
    """

    c = atomic_transaction(conn, query, *values)
    return c.lastrowid


def insert_many_values(conn: SomeConnection,
                       formatted_name: str,
                       columns: List[str],
                       values: List[VALUES],
                       ) -> int:
    """
    Inserts many values for the specified columns.

    Example input:
    columns: ['xparam', 'yparam']
    values: [[x1, y1], [x2, y2], [x3, y3]]

    NOTE this need to be committed before closing the connection.
    """
    # We demand that all values have the same length
    lengths = [len(val) for val in values]
    if len(np.unique(lengths)) > 1:
        raise ValueError('Wrong input format for values. Must specify the '
                         'same number of values for all columns. Received'
                         f' lengths {lengths}.')
    no_of_rows = len(lengths)
    no_of_columns = lengths[0]

    # The TOTAL number of inserted values in one query
    # must be less than the SQLITE_MAX_VARIABLE_NUMBER

    # Version check cf.
    # "https://stackoverflow.com/questions/9527851/sqlite-error-
    #  too-many-terms-in-compound-select"
    version = qc.SQLiteSettings.settings['VERSION']

    # According to the SQLite changelog, the version number
    # to check against below
    # ought to be 3.7.11, but that fails on Travis
    if LooseVersion(str(version)) <= LooseVersion('3.8.2'):
        max_var = qc.SQLiteSettings.limits['MAX_COMPOUND_SELECT']
    else:
        max_var = qc.SQLiteSettings.limits['MAX_VARIABLE_NUMBER']
    rows_per_transaction = int(int(max_var)/no_of_columns)

    _columns = ",".join(columns)
    _values = "(" + ",".join(["?"] * len(values[0])) + ")"

    a, b = divmod(no_of_rows, rows_per_transaction)
    chunks = a*[rows_per_transaction] + [b]
    if chunks[-1] == 0:
        chunks.pop()

    start = 0
    stop = 0

    with atomic(conn) as conn:
        for ii, chunk in enumerate(chunks):
            _values_x_params = ",".join([_values] * chunk)

            query = f"""INSERT INTO "{formatted_name}"
                        ({_columns})
                        VALUES
                        {_values_x_params}
                     """
            stop += chunk
            # we need to make values a flat list from a list of list
            flattened_values = list(
                itertools.chain.from_iterable(values[start:stop]))

            c = transaction(conn, query, *flattened_values)

            if ii == 0:
                return_value = c.lastrowid
            start += chunk

    return return_value


def modify_values(conn: SomeConnection,
                  formatted_name: str,
                  index: int,
                  columns: List[str],
                  values: VALUES,
                  ) -> int:
    """
    Modify values for the specified columns.
    If a column is in the table but not in the columns list is
    left untouched.
    If a column is mapped to None, it will be a null value.
    """
    name_val_template = []
    for name in columns:
        name_val_template.append(f"{name}=?")
    name_val_templates = ",".join(name_val_template)
    query = f"""
    UPDATE "{formatted_name}"
    SET
        {name_val_templates}
    WHERE
        rowid = {index+1}
    """
    c = atomic_transaction(conn, query, *values)
    return c.rowcount


def modify_many_values(conn: SomeConnection,
                       formatted_name: str,
                       start_index: int,
                       columns: List[str],
                       list_of_values: List[VALUES],
                       ) -> None:
    """
    Modify many values for the specified columns.
    If a column is in the table but not in the column list is
    left untouched.
    If a column is mapped to None, it will be a null value.
    """
    _len = length(conn, formatted_name)
    len_requested = start_index + len(list_of_values[0])
    available = _len - start_index
    if len_requested > _len:
        reason = f""""Modify operation Out of bounds.
        Trying to modify {len(list_of_values)} results,
        but therere are only {available} results.
        """
        raise ValueError(reason)
    for values in list_of_values:
        modify_values(conn, formatted_name, start_index, columns, values)
        start_index += 1


def length(conn: SomeConnection,
           formatted_name: str
           ) -> int:
    """
    Return the lenght of the table

    Args:
        conn: the connection to the sqlite database
        formatted_name: name of the table

    Returns:
        the lenght of the table
    """
    query = f"select MAX(id) from '{formatted_name}'"
    c = atomic_transaction(conn, query)
    _len = c.fetchall()[0][0]
    if _len is None:
        return 0
    else:
        return _len


def get_data(conn: SomeConnection,
             table_name: str,
             columns: List[str],
             start: int = None,
             end: int = None,
             ) -> List[List[Any]]:
    """
    Get data from the columns of a table.
    Allows to specfiy a range.

    Args:
        conn: database connection
        table_name: name of the table
        columns: list of columns
        start: start of range (1 indedex)
        end: start of range (1 indedex)

    Returns:
        the data requested
    """
    _columns = ",".join(columns)
    if start and end:
        query = f"""
        SELECT {_columns}
        FROM "{table_name}"
        WHERE rowid
            > {start} and
              rowid
            <= {end}
        """
    elif start:
        query = f"""
        SELECT {_columns}
        FROM "{table_name}"
        WHERE rowid
            >= {start}
        """
    elif end:
        query = f"""
        SELECT {_columns}
        FROM "{table_name}"
        WHERE rowid
            <= {end}
        """
    else:
        query = f"""
        SELECT {_columns}
        FROM "{table_name}"
        """
    c = atomic_transaction(conn, query)
    res = many_many(c, *columns)

    return res


def get_values(conn: SomeConnection,
               table_name: str,
               param_name: str) -> List[List[Any]]:
    """
    Get the not-null values of a parameter

    Args:
        conn: Connection to the database
        table_name: Name of the table that holds the data
        param_name: Name of the parameter to get the setpoints of

    Returns:
        The values
    """
    sql = f"""
    SELECT {param_name} FROM "{table_name}"
    WHERE {param_name} IS NOT NULL
    """
    c = atomic_transaction(conn, sql)
    res = many_many(c, param_name)

    return res


def get_setpoints(conn: SomeConnection,
                  table_name: str,
                  param_name: str) -> Dict[str, List[List[Any]]]:
    """
    Get the setpoints for a given dependent parameter

    Args:
        conn: Connection to the database
        table_name: Name of the table that holds the data
        param_name: Name of the parameter to get the setpoints of

    Returns:
        A list of returned setpoint values. Each setpoint return value
        is a list of lists of Any. The first list is a list of run points,
        the second list is a list of parameter values.
    """
    # TODO: We do this in no less than 5 table lookups, surely
    # this number can be reduced

    # get run_id
    sql = """
    SELECT run_id FROM runs WHERE result_table_name = ?
    """
    c = atomic_transaction(conn, sql, table_name)
    run_id = one(c, 'run_id')

    # get the parameter layout id
    sql = """
    SELECT layout_id FROM layouts
    WHERE parameter = ?
    and run_id = ?
    """
    c = atomic_transaction(conn, sql, param_name, run_id)
    layout_id = one(c, 'layout_id')

    # get the setpoint layout ids
    sql = """
    SELECT independent FROM dependencies
    WHERE dependent = ?
    """
    c = atomic_transaction(conn, sql, layout_id)
    indeps = many_many(c, 'independent')
    indeps = [idp[0] for idp in indeps]

    # get the setpoint names
    sql = f"""
    SELECT parameter FROM layouts WHERE layout_id
    IN {str(indeps).replace('[', '(').replace(']', ')')}
    """
    c = atomic_transaction(conn, sql)
    setpoint_names_temp = many_many(c, 'parameter')
    setpoint_names = [spn[0] for spn in setpoint_names_temp]
    setpoint_names = cast(List[str], setpoint_names)

    # get the actual setpoint data
    output: Dict[str, List[List[Any]]] = {}
    for sp_name in setpoint_names:
        sql = f"""
        SELECT {sp_name}
        FROM "{table_name}"
        WHERE {param_name} IS NOT NULL
        """
        c = atomic_transaction(conn, sql)
        sps = many_many(c, sp_name)
        output[sp_name] = sps

    return output


def get_layout(conn: SomeConnection,
               layout_id) -> Dict[str, str]:
    """
    Get the layout of a single parameter for plotting it

    Args:
        conn: The database connection
        run_id: The run_id as in the runs table

    Returns:
        A dict with name, label, and unit
    """
    sql = """
    SELECT parameter, label, unit FROM layouts WHERE layout_id=?
    """
    c = atomic_transaction(conn, sql, layout_id)
    t_res = many(c, 'parameter', 'label', 'unit')
    res = dict(zip(['name', 'label', 'unit'], t_res))
    return res


def get_layout_id(conn: SomeConnection,
                  parameter: Union[ParamSpec, str],
                  run_id: int) -> int:
    """
    Get the layout id of a parameter in a given run

    Args:
        conn: The database connection
        parameter: A ParamSpec or the name of the parameter
        run_id: The run_id of the run in question
    """
    # get the parameter layout id
    sql = """
    SELECT layout_id FROM layouts
    WHERE parameter = ?
    and run_id = ?
    """

    if isinstance(parameter, ParamSpec):
        name = parameter.name
    elif isinstance(parameter, str):
        name = parameter
    else:
        raise ValueError('Wrong parameter type, must be ParamSpec or str, '
                         f'received {type(parameter)}.')

    c = atomic_transaction(conn, sql, name, run_id)
    res = one(c, 'layout_id')

    return res


def get_dependents(conn: SomeConnection,
                   run_id: int) -> List[int]:
    """
    Get dependent layout_ids for a certain run_id, i.e. the layout_ids of all
    the dependent variables
    """
    sql = """
    SELECT layout_id FROM layouts
    WHERE run_id=? and layout_id in (SELECT dependent FROM dependencies)
    """
    c = atomic_transaction(conn, sql, run_id)
    res = [d[0] for d in many_many(c, 'layout_id')]
    return res


def get_dependencies(conn: SomeConnection,
                     layout_id: int) -> List[List[int]]:
    """
    Get the dependencies of a certain dependent variable (indexed by its
    layout_id)

    Args:
        conn: connection to the database
        layout_id: the layout_id of the dependent variable
    """
    sql = """
    SELECT independent, axis_num FROM dependencies WHERE dependent=?
    """
    c = atomic_transaction(conn, sql, layout_id)
    res = many_many(c, 'independent', 'axis_num')
    return res

# Higher level Wrappers


def new_experiment(conn: SomeConnection,
                   name: str,
                   sample_name: str,
                   format_string: Optional[str] = "{}-{}-{}"
                   ) -> int:
    """ Add new experiment to container

    Args:
        conn: database connection
        name: the name of the experiment
        sample_name: the name of the current sample
        format_string: basic format string for table-name
            must contain 3 placeholders.
    Returns:
        id: row-id of the created experiment
    """
    query = """
    INSERT INTO experiments
        (name, sample_name, start_time, format_string, run_counter)
    VALUES
        (?,?,?,?,?)
    """
    curr = atomic_transaction(conn, query, name, sample_name,
                              time.time(), format_string, 0)
    return curr.lastrowid


# TODO(WilliamHPNielsen): we should remove the redundant
# is_completed
def mark_run_complete(conn: SomeConnection, run_id: int):
    """ Mark run complete

    Args:
        conn: database connection
        run_id: id of the run to mark complete
        complete: wether the run is completed or not
    """
    query = """
    UPDATE
        runs
    SET
        completed_timestamp=?,
        is_completed=?
    WHERE run_id=?;
    """
    atomic_transaction(conn, query, time.time(), True, run_id)


def completed(conn: SomeConnection, run_id)->bool:
    """ Check if the run scomplete

    Args:
        conn: database connection
        run_id: id of the run to check
    """
    return bool(select_one_where(conn, "runs", "is_completed",
                                 "run_id", run_id))


def get_completed_timestamp_from_run_id(
        conn: SomeConnection, run_id: int) -> float:
    """
    Retrieve the timestamp when the given measurement run was completed

    If the measurement run has not been marked as completed, then the returned
    value is None.

    Args:
        conn: database connection
        run_id: id of the run

    Returns:
        timestamp in seconds since the Epoch, or None
    """
    return select_one_where(conn, "runs", "completed_timestamp",
                            "run_id", run_id)


def get_guid_from_run_id(conn: SomeConnection, run_id: int) -> str:
    """
    Get the guid of the given run

    Args:
        conn: database connection
        run_id: id of the run
    """
    return select_one_where(conn, "runs", "guid", "run_id", run_id)


def finish_experiment(conn: SomeConnection, exp_id: int):
    """ Finish experiment

    Args:
        conn: database connection
        name: the name of the experiment
    """
    query = """
    UPDATE experiments SET end_time=? WHERE exp_id=?;
    """
    atomic_transaction(conn, query, time.time(), exp_id)


def get_run_counter(conn: SomeConnection, exp_id: int) -> int:
    """ Get the experiment run counter

    Args:
        conn: the connection to the sqlite database
        exp_id: experiment identifier

    Returns:
        the exepriment run counter

    """
    return select_one_where(conn, "experiments", "run_counter",
                            where_column="exp_id",
                            where_value=exp_id)


def get_experiments(conn: SomeConnection) -> List[sqlite3.Row]:
    """ Get a list of experiments
     Args:
         conn: database connection

     Returns:
         list of rows
     """
    sql = """
    SELECT * FROM experiments
    """
    c = atomic_transaction(conn, sql)

    return c.fetchall()


def get_last_experiment(conn: SomeConnection) -> int:
    """
    Return last started experiment id
    """
    query = "SELECT MAX(exp_id) FROM experiments"
    c = atomic_transaction(conn, query)
    return c.fetchall()[0][0]


def get_runs(conn: SomeConnection,
             exp_id: Optional[int] = None)->List[sqlite3.Row]:
    """ Get a list of runs.

    Args:
        conn: database connection

    Returns:
        list of rows
    """
    with atomic(conn) as conn:
        if exp_id:
            sql = """
            SELECT * FROM runs
            where exp_id = ?
            """
            c = transaction(conn, sql, exp_id)
        else:
            sql = """
            SELECT * FROM runs
            """
            c = transaction(conn, sql)

    return c.fetchall()


def get_last_run(conn: SomeConnection, exp_id: int) -> str:
    query = """
    SELECT run_id, max(run_timestamp), exp_id
    FROM runs
    WHERE exp_id = ?;
    """
    c = atomic_transaction(conn, query, exp_id)
    return one(c, 'run_id')


def data_sets(conn: SomeConnection) -> List[sqlite3.Row]:
    """ Get a list of datasets
    Args:
        conn: database connection

    Returns:
        list of rows
    """
    sql = """
    SELECT * FROM runs
    """
    c = atomic_transaction(conn, sql)
    return c.fetchall()


def _insert_run(conn: SomeConnection, exp_id: int, name: str,
                guid: str,
                parameters: Optional[List[ParamSpec]] = None,
                ):
    # get run counter and formatter from experiments
    run_counter, format_string = select_many_where(conn,
                                                   "experiments",
                                                   "run_counter",
                                                   "format_string",
                                                   where_column="exp_id",
                                                   where_value=exp_id)
    run_counter += 1
    formatted_name = format_string.format(name, exp_id, run_counter)
    table = "runs"
    with atomic(conn) as conn:

        if parameters:
            query = f"""
            INSERT INTO {table}
                (name,exp_id,guid,result_table_name,result_counter,run_timestamp,parameters,is_completed)
            VALUES
                (?,?,?,?,?,?,?,?)
            """
            curr = transaction(conn, query,
                               name,
                               exp_id,
                               guid,
                               formatted_name,
                               run_counter,
                               time.time(),
                               ",".join([p.name for p in parameters]),
                               False)

            _add_parameters_to_layout_and_deps(conn, formatted_name,
                                               *parameters)

        else:
            query = f"""
            INSERT INTO {table}
                (name,exp_id,guid,result_table_name,result_counter,run_timestamp,is_completed)
            VALUES
                (?,?,?,?,?,?,?)
            """
            curr = transaction(conn, query,
                               name,
                               exp_id,
                               guid,
                               formatted_name,
                               run_counter,
                               time.time(),
                               False)
    run_id = curr.lastrowid
    return run_counter, formatted_name, run_id


def _update_experiment_run_counter(conn: SomeConnection, exp_id: int,
                                   run_counter: int) -> None:
    query = """
    UPDATE experiments
    SET run_counter = ?
    WHERE exp_id = ?
    """
    atomic_transaction(conn, query, run_counter, exp_id)


def get_parameters(conn: SomeConnection,
                   run_id: int) -> List[ParamSpec]:
    """
    Get the list of param specs for run

    Args:
        conn: the connection to the sqlite database
        run_id: The id of the run

    Returns:
        A list of param specs for this run
    """

    sql = f"""
    SELECT parameter FROM layouts WHERE run_id={run_id}
    """
    c = conn.execute(sql)
    param_names_temp = many_many(c, 'parameter')
    param_names = [p[0] for p in param_names_temp]
    param_names = cast(List[str], param_names)

    parspecs = []

    for param_name in param_names:
        parspecs.append(get_paramspec(conn, run_id, param_name))

    return parspecs


def get_paramspec(conn: SomeConnection,
                  run_id: int,
                  param_name: str) -> ParamSpec:
    """
    Get the ParamSpec object for the given parameter name
    in the given run

    Args:
        conn: Connection to the database
        run_id: The run id
        param_name: The name of the parameter
    """

    # get table name
    sql = f"""
    SELECT result_table_name FROM runs WHERE run_id = {run_id}
    """
    c = conn.execute(sql)
    result_table_name = one(c, 'result_table_name')

    # get the data type
    sql = f"""
    PRAGMA TABLE_INFO("{result_table_name}")
    """
    c = conn.execute(sql)
    for row in c.fetchall():
        if row['name'] == param_name:
            param_type = row['type']
            break

    # get everything else

    sql = f"""
    SELECT * FROM layouts
    WHERE parameter="{param_name}" and run_id={run_id}
    """
    c = conn.execute(sql)
    resp = many(c, 'layout_id', 'run_id', 'parameter', 'label', 'unit',
                'inferred_from')
    (layout_id, _, _, label, unit, inferred_from_string) = resp

    if inferred_from_string:
        inferred_from = inferred_from_string.split(', ')
    else:
        inferred_from = []

    deps = get_dependencies(conn, layout_id)
    depends_on: Optional[List[str]]
    if len(deps) == 0:
        depends_on = None
    else:
        dps: List[int] = [dp[0] for dp in deps]
        ax_nums: List[int] = [dp[1] for dp in deps]
        depends_on = []
        for _, dp in sorted(zip(ax_nums, dps)):
            sql = f"""
            SELECT parameter FROM layouts WHERE layout_id = {dp}
            """
            c = conn.execute(sql)
            depends_on.append(one(c, 'parameter'))

    parspec = ParamSpec(param_name, param_type, label, unit,
                        inferred_from,
                        depends_on)
    return parspec


def add_parameter(conn: SomeConnection,
                  formatted_name: str,
                  *parameter: ParamSpec):
    """ Add parameters to the dataset

    This will update the layouts and dependencies tables

    NOTE: two parameters with the same name are not allowed
    Args:
        - conn: the connection to the sqlite database
        - formatted_name: name of the table
        - parameter: the paraemters to add
    """
    with atomic(conn) as conn:
        p_names = []
        for p in parameter:
            insert_column(conn, formatted_name, p.name, p.type)
            p_names.append(p.name)
        # get old parameters column from run table
        sql = f"""
        SELECT parameters FROM runs
        WHERE result_table_name=?
        """
        with atomic(conn) as conn:
            c = transaction(conn, sql, formatted_name)
        old_parameters = one(c, 'parameters')
        if old_parameters:
            new_parameters = ",".join([old_parameters] + p_names)
        else:
            new_parameters = ",".join(p_names)
        sql = "UPDATE runs SET parameters=? WHERE result_table_name=?"
        with atomic(conn) as conn:
            transaction(conn, sql, new_parameters, formatted_name)

        # Update the layouts table
        c = _add_parameters_to_layout_and_deps(conn, formatted_name,
                                               *parameter)


def _add_parameters_to_layout_and_deps(conn: SomeConnection,
                                       formatted_name: str,
                                       *parameter: ParamSpec) -> sqlite3.Cursor:
    # get the run_id
    sql = f"""
    SELECT run_id FROM runs WHERE result_table_name="{formatted_name}";
    """
    run_id = one(transaction(conn, sql), 'run_id')
    layout_args = []
    for p in parameter:
        layout_args.append(run_id)
        layout_args.append(p.name)
        layout_args.append(p.label)
        layout_args.append(p.unit)
        layout_args.append(p.inferred_from)
    rowplaceholder = '(?, ?, ?, ?, ?)'
    placeholder = ','.join([rowplaceholder] * len(parameter))
    sql = f"""
    INSERT INTO layouts (run_id, parameter, label, unit, inferred_from)
    VALUES {placeholder}
    """

    with atomic(conn) as conn:
        c = transaction(conn, sql, *layout_args)

        for p in parameter:

            if p.depends_on != '':

                layout_id = get_layout_id(conn, p, run_id)

                deps = p.depends_on.split(', ')
                for ax_num, dp in enumerate(deps):

                    sql = """
                    SELECT layout_id FROM layouts
                    WHERE run_id=? and parameter=?;
                    """

                    c = transaction(conn, sql, run_id, dp)
                    dep_ind = one(c, 'layout_id')

                    sql = """
                    INSERT INTO dependencies (dependent, independent, axis_num)
                    VALUES (?,?,?)
                    """

                    c = transaction(conn, sql, layout_id, dep_ind, ax_num)
    return c


def _validate_table_name(table_name: str) -> bool:
    valid = True
    for i in table_name:
        if unicodedata.category(i) not in _unicode_categories:
            valid = False
            raise RuntimeError("Invalid table name "
                               "{} starting at {}".format(table_name, i))
    return valid


def _create_run_table(conn: SomeConnection,
                      formatted_name: str,
                      parameters: Optional[List[ParamSpec]] = None,
                      values: Optional[VALUES] = None
                      ) -> None:
    """Create run table with formatted_name as name

    Args:
        conn: database connection
        formatted_name: the name of the table to create
    """
    _validate_table_name(formatted_name)

    with atomic(conn) as conn:

        if parameters and values:
            _parameters = ",".join([p.sql_repr() for p in parameters])
            query = f"""
            CREATE TABLE "{formatted_name}" (
                id INTEGER PRIMARY KEY,
                {_parameters}
            );
            """
            transaction(conn, query)
            # now insert values
            insert_values(conn, formatted_name,
                          [p.name for p in parameters], values)
        elif parameters:
            _parameters = ",".join([p.sql_repr() for p in parameters])
            query = f"""
            CREATE TABLE "{formatted_name}" (
                id INTEGER PRIMARY KEY,
                {_parameters}
            );
            """
            transaction(conn, query)
        else:
            query = f"""
            CREATE TABLE "{formatted_name}" (
                id INTEGER PRIMARY KEY
            );
            """
            transaction(conn, query)


def create_run(conn: SomeConnection, exp_id: int, name: str,
               guid: str,
               parameters: Optional[List[ParamSpec]]=None,
               values:  List[Any] = None,
               metadata: Optional[Dict[str, Any]]=None)->Tuple[int, int, str]:
    """ Create a single run for the experiment.


    This will register the run in the runs table, the counter in the
    experiments table and create a new table with the formatted name.

    Args:
        - conn: the connection to the sqlite database
        - exp_id: the experiment id we want to create the run into
        - name: a friendly name for this run
        - guid: the guid adhering to our internal guid format
        - parameters: optional list of parameters this run has
        - values:  optional list of values for the parameters
        - metadata: optional metadata dictionary

    Returns:
        - run_counter: the id of the newly created run (not unique)
        - run_id: the row id of the newly created run
        - formatted_name: the name of the newly created table
    """

    run_counter, formatted_name, run_id = _insert_run(conn,
                                                      exp_id,
                                                      name,
                                                      guid,
                                                      parameters)
    if metadata:
        add_meta_data(conn, run_id, metadata)
    _update_experiment_run_counter(conn, exp_id, run_counter)
    _create_run_table(conn, formatted_name, parameters, values)

    return run_counter, run_id, formatted_name


def get_metadata(conn: SomeConnection, tag: str, table_name: str):
    """ Get metadata under the tag from table
    """
    return select_one_where(conn, "runs", tag,
                            "result_table_name", table_name)


def insert_meta_data(conn: SomeConnection, row_id: int, table_name: str,
                     metadata: Dict[str, Any]) -> None:
    """
    Insert new metadata column and add values

    Args:
        - conn: the connection to the sqlite database
        - row_id: the row to add the metadata at
        - table_name: the table to add to, defaults to runs
        - metadata: the metadata to add
    """
    for key in metadata.keys():
        insert_column(conn, table_name, key)
    update_meta_data(conn, row_id, table_name, metadata)


def update_meta_data(conn: SomeConnection, row_id: int, table_name: str,
                     metadata: Dict[str, Any]) -> None:
    """
    Updates metadata (they must exist already)

    Args:
        - conn: the connection to the sqlite database
        - row_id: the row to add the metadata at
        - table_name: the table to add to, defaults to runs
        - metadata: the metadata to add
    """
    update_where(conn, table_name, 'rowid', row_id, **metadata)


def add_meta_data(conn: SomeConnection,
                  row_id: int,
                  metadata: Dict[str, Any],
                  table_name: str = "runs") -> None:
    """
    Add metadata data (updates if exists, create otherwise).

    Args:
        - conn: the connection to the sqlite database
        - row_id: the row to add the metadata at
        - metadata: the metadata to add
        - table_name: the table to add to, defaults to runs
    """
    try:
        insert_meta_data(conn, row_id, table_name, metadata)
    except sqlite3.OperationalError as e:
        # this means that the column already exists
        # so just insert the new value
        if str(e).startswith("duplicate"):
            update_meta_data(conn, row_id, table_name, metadata)
        else:
            raise e


def get_user_version(conn: SomeConnection) -> int:

    curr = atomic_transaction(conn, 'PRAGMA user_version')
    res = one(curr, 0)
    return res


def set_user_version(conn: SomeConnection, version: int) -> None:

    atomic_transaction(conn, 'PRAGMA user_version({})'.format(version))


def get_experiment_name_from_experiment_id(
        conn: SomeConnection, exp_id: int) -> str:
    return select_one_where(
        conn, "experiments", "name", "exp_id", exp_id)


def get_sample_name_from_experiment_id(
        conn: SomeConnection, exp_id: int) -> str:
    return select_one_where(
        conn, "experiments", "sample_name", "exp_id", exp_id)


def get_run_timestamp_from_run_id(conn: SomeConnection,
                                  run_id: int) -> float:
    return select_one_where(conn, "runs", "run_timestamp", "run_id", run_id)


def update_GUIDs(conn: SomeConnection) -> None:
    """
    Update all GUIDs in this database where either the location code or the
    work_station code is zero to use the location and work_station code from
    the qcodesrc.json file in home. Runs where it is not true that both codes
    are zero are skipped.
    """

    log.info('Commencing update of all GUIDs in database')

    cfg = qc.Config()

    location = cfg['GUID_components']['location']
    work_station = cfg['GUID_components']['work_station']

    if location == 0:
        log.warning('The location is still set to the default (0). Can not '
                    'proceed. Please configure the location before updating '
                    'the GUIDs.')
        return
    if work_station == 0:
        log.warning('The work_station is still set to the default (0). Can not'
                    ' proceed. Please configure the location before updating '
                    'the GUIDs.')
        return

    query = f"select MAX(run_id) from runs"
    c = atomic_transaction(conn, query)
    no_of_runs = c.fetchall()[0][0]

    # now, there are four actions we can take

    def _both_nonzero(run_id: int, *args) -> None:
        log.info(f'Run number {run_id} already has a valid GUID, skipping.')

    def _location_only_zero(run_id: int, *args) -> None:
        log.warning(f'Run number {run_id} has a zero (default) location '
                    'code, but a non-zero work station code. Please manually '
                    'resolve this, skipping the run now.')

    def _workstation_only_zero(run_id: int, *args) -> None:
        log.warning(f'Run number {run_id} has a zero (default) work station'
                    ' code, but a non-zero location code. Please manually '
                    'resolve this, skipping the run now.')

    def _both_zero(run_id: int, conn, guid_comps) -> None:
        guid_str = generate_guid(timeint=guid_comps['time'],
                                 sampleint=guid_comps['sample'])
        with atomic(conn) as conn:
            sql = f"""
                   UPDATE runs
                   SET guid = ?
                   where run_id == {run_id}
                   """
            cur = conn.cursor()
            cur.execute(sql, (guid_str,))

        log.info(f'Succesfully updated run number {run_id}.')

    actions: Dict[Tuple[bool, bool], Callable]
    actions = {(True, True): _both_zero,
               (False, True): _workstation_only_zero,
               (True, False): _location_only_zero,
               (False, False): _both_nonzero}

    for run_id in range(1, no_of_runs+1):
        guid_str = get_guid_from_run_id(conn, run_id)
        guid_comps = parse_guid(guid_str)
        loc = guid_comps['location']
        ws = guid_comps['work_station']

        log.info(f'Updating run number {run_id}...')
        actions[(loc == 0, ws == 0)](run_id, conn, guid_comps)<|MERGE_RESOLUTION|>--- conflicted
+++ resolved
@@ -355,115 +355,14 @@
     """
     Perform the upgrade from version 1 to version 2
     """
-<<<<<<< HEAD
-    log.info('Starting database upgrade version 0 -> 1')
-=======
     log.info('Starting database upgrade version 1 -> 2')
->>>>>>> 52022559
 
     start_version = get_user_version(conn)
     if start_version != 1:
         log.warn('Can not upgrade, current database version is '
                  f'{start_version}, aborting.')
         return
-
-<<<<<<< HEAD
-    no_of_runs_query = "SELECT max(run_id) FROM runs"
-    no_of_runs = one(atomic_transaction(conn, no_of_runs_query), 'max(run_id)')
-
-    # Insert a new column, "run_description", and fill it out with information
-    # retrieved from the layouts and dependencies tables
-    # If one run fails, we want the whole upgrade to role back, hence the
-    # entire upgrade is one atomic transaction
-
-    with atomic(conn) as conn:
-        sql = "ALTER TABLE runs ADD COLUMN run_description TEXT"
-        transaction(conn, sql)
-
-        for run_id in range(1, no_of_runs+1):
-
-            paramspecs: Dict[int, ParamSpec] = {}
-
-            rst_query = ("SELECT result_table_name FROM runs "
-                         f"WHERE run_id={run_id}")
-            c = transaction(conn, rst_query)
-            result_table_name = one(c, 'result_table_name')
-
-            layout_id_query = f"""
-                            SELECT layout_id
-                            FROM layouts
-                            WHERE run_id == {run_id}
-                            """
-            c = transaction(conn, layout_id_query)
-            layout_ids = tuple(l[0] for l in many_many(c, 'layout_id'))
-
-            idps_query = f"""
-                        SELECT independent
-                        FROM dependencies
-                        WHERE independent in {layout_ids}
-                        """
-            c = transaction(conn, idps_query)
-            independents = [l[0] for l in many_many(c, 'independent')]
-            dependents = set(layout_ids).difference(set(independents))
-
-            layout_query_r = """
-                            SELECT parameter, label, unit, inferred_from
-                            FROM layouts
-                            WHERE layout_id == {}
-                            """
-
-            for layout_id in layout_ids:
-                layout_query = layout_query_r.format(layout_id)
-                c = transaction(conn, layout_query)
-                res = many(c, 'parameter', 'label', 'unit', 'inferred_from')
-                (name, label, unit, inferred_from) = res
-                # get the data type
-                sql = f'PRAGMA TABLE_INFO("{result_table_name}")'
-                c = transaction(conn, sql)
-                for row in c.fetchall():
-                    if row['name'] == name:
-                        paramtype = row['type']
-                        break
-
-                if layout_id in independents:
-                    paramspec = ParamSpec(name=name, paramtype=paramtype,
-                                          label=label, unit=unit,
-                                          inferred_from=inferred_from)
-                    paramspecs[layout_id] = paramspec
-
-                elif layout_id in dependents:
-
-                    sp_query = f"""
-                            SELECT independent
-                            FROM dependencies
-                            WHERE dependent == {layout_id}
-                            ORDER BY axis_num ASC
-                            """
-                    c = transaction(conn, sp_query)
-                    setpoints = [l[0] for l in many_many(c, 'independent')]
-                    depends_on = [paramspecs[idp].name for idp in setpoints]
-
-                    paramspec = ParamSpec(name=name,
-                                          paramtype=paramtype,
-                                          label=label, unit=unit,
-                                          depends_on=depends_on,
-                                          inferred_from=inferred_from)
-                    paramspecs[layout_id] = paramspec
-
-            interdeps = InterDependencies(*paramspecs.values())
-            desc = RunDescriber(interdeps=interdeps)
-            yaml_str = desc.to_yaml()
-
-            sql = f"""
-                   UPDATE runs
-                   SET run_description = ?
-                   where run_id == {run_id}
-                   """
-            cur = conn.cursor()
-            cur.execute(sql, yaml_str)
-
-            log.info(f"Upgrade in transition, run number {run_id}: OK")
-=======
+    
     sql = "SELECT name FROM sqlite_master WHERE type='table' AND name='runs'"
     cur = atomic_transaction(conn, sql)
     n_run_tables = len(cur.fetchall())
@@ -487,9 +386,109 @@
 
     log.info('Succesfully upgraded database version 1 -> 2.')
     set_user_version(conn, 2)
->>>>>>> 52022559
-
-
+
+
+def perform_db_upgrade_2_to_3(conn: SomeConnection) -> None:
+  """
+  Perform the upgrade from version 2 to version 3
+  """
+    no_of_runs_query = "SELECT max(run_id) FROM runs"
+    no_of_runs = one(atomic_transaction(conn, no_of_runs_query), 'max(run_id)')
+
+    # Insert a new column, "run_description", and fill it out with information
+    # retrieved from the layouts and dependencies tables
+    # If one run fails, we want the whole upgrade to role back, hence the
+    # entire upgrade is one atomic transaction
+
+    with atomic(conn) as conn:
+        sql = "ALTER TABLE runs ADD COLUMN run_description TEXT"
+        transaction(conn, sql)
+
+        for run_id in range(1, no_of_runs+1):
+
+            paramspecs: Dict[int, ParamSpec] = {}
+
+            rst_query = ("SELECT result_table_name FROM runs "
+                         f"WHERE run_id={run_id}")
+            c = transaction(conn, rst_query)
+            result_table_name = one(c, 'result_table_name')
+
+            layout_id_query = f"""
+                            SELECT layout_id
+                            FROM layouts
+                            WHERE run_id == {run_id}
+                            """
+            c = transaction(conn, layout_id_query)
+            layout_ids = tuple(l[0] for l in many_many(c, 'layout_id'))
+
+            idps_query = f"""
+                        SELECT independent
+                        FROM dependencies
+                        WHERE independent in {layout_ids}
+                        """
+            c = transaction(conn, idps_query)
+            independents = [l[0] for l in many_many(c, 'independent')]
+            dependents = set(layout_ids).difference(set(independents))
+
+            layout_query_r = """
+                            SELECT parameter, label, unit, inferred_from
+                            FROM layouts
+                            WHERE layout_id == {}
+                            """
+
+            for layout_id in layout_ids:
+                layout_query = layout_query_r.format(layout_id)
+                c = transaction(conn, layout_query)
+                res = many(c, 'parameter', 'label', 'unit', 'inferred_from')
+                (name, label, unit, inferred_from) = res
+                # get the data type
+                sql = f'PRAGMA TABLE_INFO("{result_table_name}")'
+                c = transaction(conn, sql)
+                for row in c.fetchall():
+                    if row['name'] == name:
+                        paramtype = row['type']
+                        break
+
+                if layout_id in independents:
+                    paramspec = ParamSpec(name=name, paramtype=paramtype,
+                                          label=label, unit=unit,
+                                          inferred_from=inferred_from)
+                    paramspecs[layout_id] = paramspec
+
+                elif layout_id in dependents:
+
+                    sp_query = f"""
+                            SELECT independent
+                            FROM dependencies
+                            WHERE dependent == {layout_id}
+                            ORDER BY axis_num ASC
+                            """
+                    c = transaction(conn, sp_query)
+                    setpoints = [l[0] for l in many_many(c, 'independent')]
+                    depends_on = [paramspecs[idp].name for idp in setpoints]
+
+                    paramspec = ParamSpec(name=name,
+                                          paramtype=paramtype,
+                                          label=label, unit=unit,
+                                          depends_on=depends_on,
+                                          inferred_from=inferred_from)
+                    paramspecs[layout_id] = paramspec
+
+            interdeps = InterDependencies(*paramspecs.values())
+            desc = RunDescriber(interdeps=interdeps)
+            yaml_str = desc.to_yaml()
+
+            sql = f"""
+                   UPDATE runs
+                   SET run_description = ?
+                   where run_id == {run_id}
+                   """
+            cur = conn.cursor()
+            cur.execute(sql, yaml_str)
+
+            log.info(f"Upgrade in transition, run number {run_id}: OK")
+
+            
 def transaction(conn: SomeConnection,
                 sql: str, *args: Any) -> sqlite3.Cursor:
     """Perform a transaction.
