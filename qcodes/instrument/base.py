"""Instrument base class."""
import time
import weakref
import logging
from abc import ABC
from typing import Sequence, Optional, Dict, Union, Callable, Any, List, \
    TYPE_CHECKING, cast, Type

import numpy as np
from qcodes.utils.helpers import DelegateAttributes, strip_attrs, full_class
from qcodes.utils.metadata import Metadatable
from qcodes.utils.validators import Anything
from qcodes.logger.instrument_logger import get_instrument_logger
from .parameter import Parameter, _BaseParameter
from .function import Function

if TYPE_CHECKING:
    from qcodes.instrument.channel import ChannelList
    from qcodes.logger.instrument_logger import InstrumentLoggerAdapter

log = logging.getLogger(__name__)


class InstrumentBase(Metadatable, DelegateAttributes):
    """
    Base class for all QCodes instruments and instrument channels

    Args:
        name: an identifier for this instrument, particularly for
            attaching it to a Station.
        metadata: additional static metadata to add to this
            instrument's JSON snapshot.


    Attributes:
        name (str): An identifier for this instrument, particularly for
            attaching it to a Station.

        parameters (Dict[Parameter]): All the parameters supported by this
            instrument. Usually populated via ``add_parameter``.

        functions (Dict[Function]): All the functions supported by this
            instrument. Usually populated via ``add_function``.
        submodules (Dict[Metadatable]): All the submodules of this instrument
            such as channel lists or logical groupings of parameters.
            Usually populated via ``add_submodule``.
    """
    def __init__(self, name: str,
<<<<<<< HEAD
                 metadata: Optional[Dict]=None, **kwargs) -> None:
        self._name = str(name)
        self._short_name = str(name)
=======
                 metadata: Optional[dict] = None) -> None:
        self.name = str(name)
        self.short_name = str(name)
>>>>>>> 4408bde5

        self.parameters: Dict[str, _BaseParameter] = {}
        self.functions: Dict[str, Function] = {}
        self.submodules: Dict[str, Union['InstrumentBase',
                                         'ChannelList']] = {}
        super().__init__(metadata)

        # This is needed for snapshot method to work
        self._meta_attrs = ['name']

        self.log = get_instrument_logger(self, __name__)

    @property
    def name(self) -> str:
        """Name of the instrument"""
        return self._name

    @property
    def short_name(self) -> str:
        """Short name of the instrument"""
        return self._short_name

    def add_parameter(self, name: str,
                      parameter_class: type = Parameter, **kwargs: Any) -> None:
        """
        Bind one Parameter to this instrument.

        Instrument subclasses can call this repeatedly in their ``__init__``
        for every real parameter of the instrument.

        In this sense, parameters are the state variables of the instrument,
        anything the user can set and/or get.

        Args:
            name: How the parameter will be stored within
                ``instrument.parameters`` and also how you address it using the
                shortcut methods: ``instrument.set(param_name, value)`` etc.

            parameter_class: You can construct the parameter
                out of any class. Default ``StandardParameter``.

            **kwargs: Constructor arguments for ``parameter_class``.

        Raises:
            KeyError: If this instrument already has a parameter with this
                name.
        """
        if name in self.parameters:
            raise KeyError('Duplicate parameter name {}'.format(name))
        param = parameter_class(name=name, instrument=self, **kwargs)
        self.parameters[name] = param

    def add_function(self, name: str, **kwargs: Any) -> None:
        """
        Bind one ``Function`` to this instrument.

        Instrument subclasses can call this repeatedly in their ``__init__``
        for every real function of the instrument.

        This functionality is meant for simple cases, principally things that
        map to simple commands like ``*RST`` (reset) or those with just a few
        arguments. It requires a fixed argument count, and positional args
        only. If your case is more complicated, you're probably better off
        simply making a new method in your ``Instrument`` subclass definition.

        Args:
            name: How the Function will be stored within
                ``instrument.Functions`` and also how you  address it using the
                shortcut methods: ``instrument.call(func_name, *args)`` etc.
            **kwargs: constructor kwargs for ``Function``

        Raises:
            KeyError: If this instrument already has a function with this
                name.
        """
        if name in self.functions:
            raise KeyError('Duplicate function name {}'.format(name))
        func = Function(name=name, instrument=self, **kwargs)
        self.functions[name] = func

    def add_submodule(self, name: str,
                      submodule:  Union['InstrumentBase',
                                        'ChannelList']) -> None:
        """
        Bind one submodule to this instrument.

        Instrument subclasses can call this repeatedly in their ``__init__``
        method for every submodule of the instrument.

        Submodules can effectively be considered as instruments within
        the main instrument, and should at minimum be
        snapshottable. For example, they can be used to either store
        logical groupings of parameters, which may or may not be
        repeated, or channel lists.

        Args:
            name: How the submodule will be stored within
                ``instrument.submodules`` and also how it can be
                addressed.

            submodule: The submodule to be stored.

        Raises:
            KeyError: If this instrument already contains a submodule with this
                name.
            TypeError: If the submodule that we are trying to add is
                not an instance of an ``Metadatable`` object.
        """
        if name in self.submodules:
            raise KeyError('Duplicate submodule name {}'.format(name))
        if not isinstance(submodule, Metadatable):
            raise TypeError('Submodules must be metadatable.')
        self.submodules[name] = submodule

    def snapshot_base(self, update: bool = False,
                      params_to_skip_update: Optional[Sequence[str]] = None
                      ) -> Dict:
        """
        State of the instrument as a JSON-compatible dict (everything that
        the custom JSON encoder class
        :class:`qcodes.utils.helpers.NumpyJSONEncoder`
        supports).

        Args:
            update: If ``True``, update the state by querying the
                instrument. If ``False``, just use the latest values in memory.
            params_to_skip_update: List of parameter names that will be skipped
                in update even if update is True. This is useful if you have
                parameters that are slow to update but can be updated in a
                different way (as in the qdac). If you want to skip the
                update of certain parameters in all snapshots, use the
                ``snapshot_get`` attribute of those parameters instead.

        Returns:
            dict: base snapshot
        """

        if params_to_skip_update is None:
            params_to_skip_update = []

        snap = {
            "functions": {name: func.snapshot(update=update)
                          for name, func in self.functions.items()},
            "submodules": {name: subm.snapshot(update=update)
                           for name, subm in self.submodules.items()},
            "__class__": full_class(self)
        }

        snap['parameters'] = {}
        for name, param in self.parameters.items():
            if param.snapshot_exclude:
                continue
            if params_to_skip_update and name in params_to_skip_update:
                update_par = False
            else:
                update_par = update

            try:
                snap['parameters'][name] = param.snapshot(update=update_par)
            except:
                # really log this twice. Once verbose for the UI and once
                # at lower level with more info for file based loggers
                self.log.warning(f"Snapshot: Could not update "
                                 f"parameter: {name}")
                self.log.info(f"Details for Snapshot:", exc_info=True)
                snap['parameters'][name] = param.snapshot(update=False)

        for attr in set(self._meta_attrs):
            if hasattr(self, attr):
                snap[attr] = getattr(self, attr)
        return snap

    def print_readable_snapshot(self, update: bool = False,
                                max_chars: int = 80) -> None:
        """
        Prints a readable version of the snapshot.
        The readable snapshot includes the name, value and unit of each
        parameter.
        A convenience function to quickly get an overview of the
        status of an instrument.

        Args:
            update: If ``True``, update the state by querying the
                instrument. If ``False``, just use the latest values in memory.
                This argument gets passed to the snapshot function.
            max_chars: the maximum number of characters per line. The
                readable snapshot will be cropped if this value is exceeded.
                Defaults to 80 to be consistent with default terminal width.
        """
        floating_types = (float, np.integer, np.floating)
        snapshot = self.snapshot(update=update)

        par_lengths = [len(p) for p in snapshot['parameters']]

        # Min of 50 is to prevent a super long parameter name to break this
        # function
        par_field_len = min(max(par_lengths)+1, 50)

        print(self.name + ':')
        print('{0:<{1}}'.format('\tparameter ', par_field_len) + 'value')
        print('-'*max_chars)
        for par in sorted(snapshot['parameters']):
            name = snapshot['parameters'][par]['name']
            msg = '{0:<{1}}:'.format(name, par_field_len)

            # in case of e.g. ArrayParameters, that usually have
            # snapshot_value == False, the parameter may not have
            # a value in the snapshot
            val = snapshot['parameters'][par].get('value', 'Not available')

            unit = snapshot['parameters'][par].get('unit', None)
            if unit is None:
                # this may be a multi parameter
                unit = snapshot['parameters'][par].get('units', None)
            if isinstance(val, floating_types):
                msg += '\t{:.5g} '.format(val)
            else:
                msg += '\t{} '.format(val)
            if unit != '':  # corresponds to no unit
                msg += '({})'.format(unit)
            # Truncate the message if it is longer than max length
            if len(msg) > max_chars and not max_chars == -1:
                msg = msg[0:max_chars-3] + '...'
            print(msg)

        for submodule in self.submodules.values():
            if hasattr(submodule, '_channels'):
                submodule = cast('ChannelList', submodule)
                if submodule._snapshotable:
                    for channel in submodule._channels:
                        channel.print_readable_snapshot()
            else:
                submodule.print_readable_snapshot(update, max_chars)

    @property
    def parent(self) -> Optional['InstrumentBase']:
        """
        Returns the parent instrument. By default this is ``None``.
        Any SubInstrument should subclass this to return the parent instrument.
        """
        return None

    @property
    def ancestors(self) -> List['InstrumentBase']:
        """
        Returns a list of instruments, starting from the current instrument
        and following to the parent instrument and the parents parent
        instrument until the root instrument is reached.
        """
        if self.parent is not None:
            return [self] + self.parent.ancestors
        else:
            return [self]

    @property
    def root_instrument(self) -> 'InstrumentBase':
        return self

    @property
    def name_parts(self) -> List[str]:
        name_parts = [self.short_name]
        return name_parts

    @property
    def full_name(self) -> str:
        return "_".join(self.name_parts)
    #
    # shortcuts to parameters & setters & getters                           #
    #
    # instrument['someparam'] === instrument.parameters['someparam']        #
    # instrument.someparam === instrument.parameters['someparam']           #
    # instrument.get('someparam') === instrument['someparam'].get()         #
    # etc...                                                                #
    #
    delegate_attr_dicts = ['parameters', 'functions', 'submodules']

    def __getitem__(self, key: str) -> Union[Callable, Parameter]:
        """Delegate instrument['name'] to parameter or function 'name'."""
        try:
            return self.parameters[key]
        except KeyError:
            return self.functions[key]

    def set(self, param_name: str, value: Any) -> None:
        """
        Shortcut for setting a parameter from its name and new value.

        Args:
            param_name: The name of a parameter of this instrument.
            value: The new value to set.
        """
        self.parameters[param_name].set(value)

    def get(self, param_name: str) -> Any:
        """
        Shortcut for getting a parameter from its name.

        Args:
            param_name: The name of a parameter of this instrument.

        Returns:
            The current value of the parameter.
        """
        return self.parameters[param_name].get()

    def call(self, func_name: str, *args: Any) -> Any:
        """
        Shortcut for calling a function from its name.

        Args:
            func_name: The name of a function of this instrument.
            *args: any arguments to the function.

        Returns:
            The return value of the function.
        """
        return self.functions[func_name].call(*args)

    def __getstate__(self) -> None:
        """Prevent pickling instruments, and give a nice error message."""
        raise RuntimeError(
            'Pickling {}. qcodes Instruments should not.'.format(self.name) +
            ' be pickled. Likely this means you '
            'were trying to use a local instrument (defined with '
            'server_name=None) in a background Loop. Local instruments can '
            'only be used in Loops with background=False.')

    def validate_status(self, verbose: bool = False) -> None:
        """ Validate the values of all gettable parameters

        The validation is done for all parameters that have both a get and
        set method.

        Arguments:
            verbose: If ``True``, then information about the
                parameters that are being check is printed.

        """
        for k, p in self.parameters.items():
            if hasattr(p, 'get') and hasattr(p, 'set'):
                value = p.get()
                if verbose:
                    print('validate_status: param %s: %s' % (k, value))
                p.validate(value)


class AbstractInstrument(ABC):
    """ABC that is useful for defining mixin classes for Instrument class"""
    log: 'InstrumentLoggerAdapter'  # instrument logging

    def ask(self, cmd: str) -> str:
        pass


class Instrument(InstrumentBase, AbstractInstrument):

    """
    Base class for all QCodes instruments.

    Args:
        name: an identifier for this instrument, particularly for
            attaching it to a Station.
        metadata: additional static metadata to add to this
            instrument's JSON snapshot.


    Attributes:
        name (str): an identifier for this instrument, particularly for
            attaching it to a Station.

        parameters (Dict[Parameter]): All the parameters supported by this
            instrument. Usually populated via ``add_parameter``

        functions (Dict[Function]): All the functions supported by this
            instrument. Usually populated via ``add_function``

        submodules (Dict[Metadatable]): All the submodules of this instrument
            such as channel lists or logical groupings of parameters.
            Usually populated via ``add_submodule``
    """

    shared_kwargs = ()

    _all_instruments: Dict[str, weakref.ref] = {}
    _type = None
    _instances: List[weakref.ref] = []

    def __init__(self, name: str,
                 metadata: Optional[Dict] = None) -> None:
        self._t0 = time.time()

        super().__init__(name, metadata)

        self.add_parameter('IDN', get_cmd=self.get_idn,
                           vals=Anything())

        self.record_instance(self)

    def get_idn(self) -> Dict[str, Optional[str]]:
        """
        Parse a standard VISA ``*IDN?`` response into an ID dict.

        Even though this is the VISA standard, it applies to various other
        types as well, such as IPInstruments, so it is included here in the
        Instrument base class.

        Override this if your instrument does not support ``*IDN?`` or
        returns a nonstandard IDN string. This string is supposed to be a
        comma-separated list of vendor, model, serial, and firmware, but
        semicolon and colon are also common separators so we accept them here
        as well.

        Returns:
            A dict containing vendor, model, serial, and firmware.
        """
        idstr = ''  # in case self.ask fails
        try:
            idstr = self.ask('*IDN?')
            # form is supposed to be comma-separated, but we've seen
            # other separators occasionally
            idparts: List[Optional[str]]
            for separator in ',;:':
                # split into no more than 4 parts, so we don't lose info
                idparts = [p.strip() for p in idstr.split(separator, 3)]
                if len(idparts) > 1:
                    break
            # in case parts at the end are missing, fill in None
            if len(idparts) < 4:
                idparts += [None] * (4 - len(idparts))
        except:
            self.log.debug('Error getting or interpreting *IDN?: '
                           + repr(idstr))
            idparts = [None, self.name, None, None]

        # some strings include the word 'model' at the front of model
        if str(idparts[1]).lower().startswith('model'):
            idparts[1] = str(idparts[1])[5:].strip()

        return dict(zip(('vendor', 'model', 'serial', 'firmware'), idparts))

    def connect_message(self, idn_param: str = 'IDN',
                        begin_time: float = None) -> None:
        """
        Print a standard message on initial connection to an instrument.

        Args:
            idn_param: Name of parameter that returns ID dict.
                Default ``IDN``.
            begin_time: ``time.time()`` when init started.
                Default is ``self._t0``, set at start of ``Instrument.__init__``.
        """
        # start with an empty dict, just in case an instrument doesn't
        # heed our request to return all 4 fields.
        idn = {'vendor': None, 'model': None,
               'serial': None, 'firmware': None}
        idn.update(self.get(idn_param))
        t = time.time() - (begin_time or self._t0)

        con_msg = ('Connected to: {vendor} {model} '
                   '(serial:{serial}, firmware:{firmware}) '
                   'in {t:.2f}s'.format(t=t, **idn))
        print(con_msg)
        self.log.info(f"Connected to instrument: {idn}")

    def __repr__(self) -> str:
        """Simplified repr giving just the class and name."""
        return '<{}: {}>'.format(type(self).__name__, self.name)

    def __del__(self) -> None:
        """Close the instrument and remove its instance record."""
        try:
            wr = weakref.ref(self)
            if wr in getattr(self, '_instances', []):
                self._instances.remove(wr)
            self.close()
        except:
            pass

    def close(self) -> None:
        """
        Irreversibly stop this instrument and free its resources.

        Subclasses should override this if they have other specific
        resources to close.
        """
        if hasattr(self, 'connection') and hasattr(self.connection, 'close'):
            self.connection.close()

        strip_attrs(self, whitelist=['_name'])
        self.remove_instance(self)

    @classmethod
    def close_all(cls) -> None:
        """
        Try to close all instruments registered in
        ``_all_instruments`` This is handy for use with atexit to
        ensure that all instruments are closed when a python session is
        closed.

        Examples:
            >>> atexit.register(qc.Instrument.close_all())
        """
        log.info("Closing all registered instruments")
        for inststr in list(cls._all_instruments):
            try:
                inst = cls.find_instrument(inststr)
                log.info(f"Closing {inststr}")
                inst.close()
            except:
                log.exception(f"Failed to close {inststr}, ignored")
                pass

    @classmethod
    def record_instance(cls, instance: 'Instrument') -> None:
        """
        Record (a weak ref to) an instance in a class's instance list.

        Also records the instance in list of *all* instruments, and verifies
        that there are no other instruments with the same name.

        Args:
            instance: Instance to record.

        Raises:
            KeyError: If another instance with the same name is already present.
        """
        wr = weakref.ref(instance)
        name = instance.name
        # First insert this instrument in the record of *all* instruments
        # making sure its name is unique
        existing_wr = cls._all_instruments.get(name)
        if existing_wr and existing_wr():
            raise KeyError('Another instrument has the name: {}'.format(name))

        cls._all_instruments[name] = wr

        # Then add it to the record for this specific subclass, using ``_type``
        # to make sure we're not recording it in a base class instance list
        if getattr(cls, '_type', None) is not cls:
            cls._type = cls
            cls._instances = []
        cls._instances.append(wr)

    @classmethod
    def instances(cls) -> List['Instrument']:
        """
        Get all currently defined instances of this instrument class.

        You can use this to get the objects back if you lose track of them,
        and it's also used by the test system to find objects to test against.

        Returns:
            A list of instances.
        """
        if getattr(cls, '_type', None) is not cls:
            # only instances of a superclass - we want instances of this
            # exact class only
            return []
        return [wr() for wr in getattr(cls, '_instances', []) if wr()]

    @classmethod
    def remove_instance(cls, instance: 'Instrument') -> None:
        """
        Remove a particular instance from the record.

        Args:
            instance: The instance to remove
        """
        wr = weakref.ref(instance)
        if wr in getattr(cls, "_instances", []):
            cls._instances.remove(wr)

        # remove from all_instruments too, but don't depend on the
        # name to do it, in case name has changed or been deleted
        all_ins = cls._all_instruments
        for name, ref in list(all_ins.items()):
            if ref is wr:
                del all_ins[name]

    @classmethod
    def find_instrument(cls, name: str,
                        instrument_class: Optional[type] = None) -> 'Instrument':
        """
        Find an existing instrument by name.

        Args:
            name: Name of the instrument.
            instrument_class: The type of instrument you are looking for.

        Returns:
            The instrument found.

        Raises:
            KeyError: If no instrument of that name was found, or if its
                reference is invalid (dead).
            TypeError: If a specific class was requested but a different
                type was found.
        """
        ins = cls._all_instruments[name]()

        if ins is None:
            del cls._all_instruments[name]
            raise KeyError('Instrument {} has been removed'.format(name))
        if instrument_class is not None:
            if not isinstance(ins, instrument_class):
                raise TypeError(
                    'Instrument {} is {} but {} was requested'.format(
                        name, type(ins), instrument_class))

        return cast('Instrument', ins)

    @staticmethod
    def exist(name: str, instrument_class: Optional[type] = None) -> bool:
        """
        Check if an instrument with a given names exists (i.e. is already
        instantiated).

        Args:
            name: Name of the instrument.
            instrument_class: The type of instrument you are looking for.
        """
        instrument_exists = True

        try:
            _ = Instrument.find_instrument(
                name, instrument_class=instrument_class)

        except KeyError as exception:
            instrument_is_not_found = \
                any(str_ in str(exception)
                    for str_ in [name, 'has been removed'])

            if instrument_is_not_found:
                instrument_exists = False
            else:
                raise exception

        return instrument_exists

    @staticmethod
    def is_valid(instr_instance: 'Instrument') -> bool:
        """
        Check if a given instance of an instrument is valid: if an instrument
        has been closed, its instance is not longer a "valid" instrument.

        Args:
            instr_instance: Instance of an Instrument class or its subclass.
        """
        if isinstance(instr_instance, Instrument) \
                and instr_instance in instr_instance.instances():
            # note that it is important to call `instances` on the instance
            # object instead of `Instrument` class, because instances of
            # Instrument subclasses are recorded inside their subclasses; see
            # `instances` for more information
            return True
        return False

    # `write_raw` and `ask_raw` are the interface to hardware                #
    # `write` and `ask` are standard wrappers to help with error reporting   #
    #

    def write(self, cmd: str) -> None:
        """
        Write a command string with NO response to the hardware.

        Subclasses that transform ``cmd`` should override this method, and in
        it call ``super().write(new_cmd)``. Subclasses that define a new
        hardware communication should instead override ``write_raw``.

        Args:
            cmd: The string to send to the instrument.

        Raises:
            Exception: Wraps any underlying exception with extra context,
                including the command and the instrument.
        """
        try:
            self.write_raw(cmd)
        except Exception as e:
            inst = repr(self)
            e.args = e.args + ('writing ' + repr(cmd) + ' to ' + inst,)
            raise e

    def write_raw(self, cmd: str) -> None:
        """
        Low level method to write a command string to the hardware.

        Subclasses that define a new hardware communication should override
        this method. Subclasses that transform ``cmd`` should instead
        override ``write``.

        Args:
            cmd: The string to send to the instrument.
        """
        raise NotImplementedError(
            'Instrument {} has not defined a write method'.format(
                type(self).__name__))

    def ask(self, cmd: str) -> str:
        """
        Write a command string to the hardware and return a response.

        Subclasses that transform ``cmd`` should override this method, and in
        it call ``super().ask(new_cmd)``. Subclasses that define a new
        hardware communication should instead override ``ask_raw``.

        Args:
            cmd: The string to send to the instrument.

        Returns:
            response

        Raises:
            Exception: Wraps any underlying exception with extra context,
                including the command and the instrument.
        """
        try:
            answer = self.ask_raw(cmd)

            return answer

        except Exception as e:
            inst = repr(self)
            e.args = e.args + ('asking ' + repr(cmd) + ' to ' + inst,)
            raise e

    def ask_raw(self, cmd: str) -> str:
        """
        Low level method to write to the hardware and return a response.

        Subclasses that define a new hardware communication should override
        this method. Subclasses that transform ``cmd`` should instead
        override ``ask``.

        Args:
            cmd: The string to send to the instrument.
        """
        raise NotImplementedError(
            'Instrument {} has not defined an ask method'.format(
                type(self).__name__))


def find_or_create_instrument(instrument_class: Type[Instrument],
                              name: str,
                              *args: Any,
                              recreate: bool = False,
                              **kwargs: Any
                              ) -> Instrument:
    """
    Find an instrument with the given name of a given class, or create one if
    it is not found. In case the instrument was found, and `recreate` is True,
    the instrument will be re-instantiated.

    Note that the class of the existing instrument has to be equal to the
    instrument class of interest. For example, if an instrument with the same
    name but of a different class exists, the function will raise an exception.

    This function is very convenient because it allows not to bother about
    which instruments are already instantiated and which are not.

    If an instrument is found, a connection message is printed, as if the
    instrument has just been instantiated.

    Args:
        instrument_class: Class of the instrument to find or create.
        name: Name of the instrument to find or create.
        recreate: When ``True``, the instruments gets recreated if it is found.

    Returns:
        The found or created instrument.
    """
    if not Instrument.exist(name, instrument_class=instrument_class):
        instrument = instrument_class(name, *args, **kwargs)
    else:
        instrument = Instrument.find_instrument(
            name, instrument_class=instrument_class)

        if recreate:
            instrument.close()
            instrument = instrument_class(name, *args, **kwargs)
        else:
            instrument.connect_message()  # prints the message

    return instrument<|MERGE_RESOLUTION|>--- conflicted
+++ resolved
@@ -46,15 +46,9 @@
             Usually populated via ``add_submodule``.
     """
     def __init__(self, name: str,
-<<<<<<< HEAD
-                 metadata: Optional[Dict]=None, **kwargs) -> None:
+                 metadata: Optional[Dict] = None) -> None:
         self._name = str(name)
         self._short_name = str(name)
-=======
-                 metadata: Optional[dict] = None) -> None:
-        self.name = str(name)
-        self.short_name = str(name)
->>>>>>> 4408bde5
 
         self.parameters: Dict[str, _BaseParameter] = {}
         self.functions: Dict[str, Function] = {}
