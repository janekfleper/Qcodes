"""Ethernet instrument driver class based on sockets."""
import socket

from .base import Instrument


class IPInstrument(Instrument):

    r"""
    Bare socket ethernet instrument implementation.

    Args:
        name (str): What this instrument is called locally.

        address (Optional[str]): The IP address or name. If not given on
            construction, must be provided before any communication.

        port (Optional[int]): The IP port. If not given on construction, must
            be provided before any communication.

        timeout (number): Seconds to allow for responses. Default 5.

        terminator (str): Character(s) to terminate each send. Default '\n'.

        persistent (bool): Whether to leave the socket open between calls.
            Default True.

        write_confirmation (bool): Whether the instrument acknowledges writes
            with some response we should read. Default True.

        server_name (str): Name of the InstrumentServer to use. Defaults to
            'IPInstruments'.

            Use ``None`` to run locally - but then this instrument will not
            work with qcodes Loops or other multiprocess procedures.

        metadata (Optional[Dict]): additional static metadata to add to this
            instrument's JSON snapshot.

    See help for ``qcodes.Instrument`` for additional information on writing
    instrument subclasses.
    """

    def __init__(self, name, address=None, port=None, timeout=5,
                 terminator='\n', persistent=True, write_confirmation=True,
                 **kwargs):
        super().__init__(name, **kwargs)

        self._address = address
        self._port = port
        self._timeout = timeout
        self._terminator = terminator
        self._confirmation = write_confirmation

        self._ensure_connection = EnsureConnection(self)
        self._buffer_size = 1400

        self._socket = None

        self.set_persistent(persistent)

    @classmethod
    def default_server_name(cls, **kwargs):
        """
        Get the default server name for this instrument.

        Args:
            **kwargs: All the kwargs supplied in the constructor.

        Returns:
            str: By default all IPInstruments go on the server 'IPInstruments'.
        """
        return 'IPInstruments'

    def set_address(self, address=None, port=None):
        """
        Change the IP address and/or port of this instrument.

        Args:
            address (Optional[str]): The IP address or name.
            port (Optional[number]): The IP port.
        """
        if address is not None:
            self._address = address
        elif not hasattr(self, '_address'):
            raise TypeError('This instrument doesn\'t have an address yet, '
                            'you must provide one.')
        if port is not None:
            self._port = port
        elif not hasattr(self, '_port'):
            raise TypeError('This instrument doesn\'t have a port yet, '
                            'you must provide one.')

        self._disconnect()
        self.set_persistent(self._persistent)

    def set_persistent(self, persistent):
        """
        Change whether this instrument keeps its socket open between calls.

        Args:
            persistent (bool): Set True to keep the socket open all the time.
        """
        self._persistent = persistent
        if persistent:
            self._connect()
        else:
            self._disconnect()

    def _connect(self):
        if self._socket is not None:
            self._disconnect()

        self._socket = socket.socket(socket.AF_INET, socket.SOCK_STREAM)
        self._socket.connect((self._address, self._port))
        self.set_timeout(self._timeout)

    def _disconnect(self):
        if getattr(self, '_socket', None) is None:
            return

        self._socket.shutdown(socket.SHUT_RDWR)
        self._socket.close()
        self._socket = None

    def set_timeout(self, timeout=None):
        """
        Change the read timeout for the socket.

        Args:
            timeout (number): Seconds to allow for responses.
        """
        self._timeout = timeout

        if self._socket is not None:
            self._socket.settimeout(float(self._timeout))

    def set_terminator(self, terminator):
        r"""
        Change the write terminator to use.

        Args:
            terminator (str): Character(s) to terminate each send.
                Default '\n'.
        """
        self._terminator = terminator

    def _send(self, cmd):
        data = cmd + self._terminator
        self._socket.send(data.encode())

    def _recv(self):
        return self._socket.recv(self._buffer_size).decode()

    def close(self):
        """Disconnect and irreversibly tear down the instrument."""
        self._disconnect()
        super().close()

    def write_raw(self, cmd):
        """
        Low-level interface to send a command that gets no response.

        Args:
            cmd (str): The command to send to the instrument.
        """

        with self._ensure_connection:
            self._send(cmd)
            if self._confirmation:
                self._recv()

    def ask_raw(self, cmd):
        """
        Low-level interface to send a command an read a response.

        Args:
            cmd (str): The command to send to the instrument.

        Returns:
            str: The instrument's response.
        """
        with self._ensure_connection:
            self._send(cmd)
            return self._recv()

    def __del__(self):
        self.close()

    def snapshot_base(self, update=False):
        """
        State of the instrument as a JSON-compatible dict.

        Args:
            update (bool): If True, update the state by querying the
                instrument. If False, just use the latest values in memory.

        Returns:
            dict: base snapshot
        """
        snap = super().snapshot_base(update=update)

        snap['port'] = self._port
        snap['confirmation'] = self._confirmation
        snap['address'] = self._address
        snap['terminator'] = self._terminator
        snap['timeout'] = self._timeout
        snap['persistent'] = self._persistent

        return snap


class EnsureConnection:

    """
    Context manager to ensure an instrument is connected when needed.

    Uses ``instrument._persistent`` to determine whether or not to close
    the connection immediately on completion.

    Args:
        instrument (IPInstrument): the instance to connect.
    """

    def __init__(self, instrument):
        self.instrument = instrument

    def __enter__(self):
        """Make sure we connect when entering the context."""
        if not self.instrument._persistent or self.instrument._socket is None:
            self.instrument._connect()

<<<<<<< HEAD
    def __exit__(self, type, value, tb):
=======
    def __exit__(self):
        """Possibly disconnect on exiting the context."""
>>>>>>> 5b181c2d
        if not self.instrument._persistent:
            self.instrument._disconnect()<|MERGE_RESOLUTION|>--- conflicted
+++ resolved
@@ -230,11 +230,7 @@
         if not self.instrument._persistent or self.instrument._socket is None:
             self.instrument._connect()
 
-<<<<<<< HEAD
     def __exit__(self, type, value, tb):
-=======
-    def __exit__(self):
         """Possibly disconnect on exiting the context."""
->>>>>>> 5b181c2d
         if not self.instrument._persistent:
             self.instrument._disconnect()