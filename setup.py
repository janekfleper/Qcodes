import sys
from setuptools import setup, find_packages
from distutils.version import StrictVersion
from importlib import import_module
import re


def get_version(verbose=1):
    """ Extract version information from source code """

    try:
        with open('qcodes/version.py', 'r') as f:
            ln = f.readline()
            # print(ln)
            m = re.search('.* ''(.*)''', ln)
            version = (m.group(1)).strip('\'')
    except Exception as E:
        print(E)
        version = 'none'
    if verbose:
        print('get_version: %s' % version)
    return version


def readme():
    with open('README.rst') as f:
        return f.read()


install_requires = [
    'numpy>=1.10',
    'pyvisa>=1.9.1',
    'h5py>=2.6',
    'websockets>=7.0',
    'jsonschema',
    'pyzmq',
    'wrapt',
    'pandas',
    'tqdm',
    'typing_extensions'
]


if sys.version_info.minor < 7:
    install_requires.append('dataclasses')


extras = {
    'MatPlot': ('matplotlib', '2.2.3'),
    'QtPlot': ('pyqtgraph', '0.10.0'),
    'coverage tests': ('coverage', '4.0'),
    'Slack': ('slacker', '0.9.42')
}
extras_require = {k: '>='.join(v) for k, v in extras.items()}

setup(name='qcodes',
      version=get_version(),
      use_2to3=False,

      maintainer='Jens H Nielsen',
      maintainer_email='Jens.Nielsen@microsoft.com',
      description='Python-based data acquisition framework developed by the '
                  'Copenhagen / Delft / Sydney / Microsoft quantum computing '
                  'consortium',
      long_description=readme(),
      url='https://github.com/QCoDeS/Qcodes',
      classifiers=[
          'Development Status :: 3 - Alpha',
          'Intended Audience :: Science/Research',
          'Programming Language :: Python :: 3 :: Only',
          'Programming Language :: Python :: 3.6',
          'Topic :: Scientific/Engineering'
      ],
      license='MIT',
      # if we want to install without tests:
      # packages=find_packages(exclude=["*.tests", "tests"]),
      packages=find_packages(),
      package_data={'qcodes': ['monitor/dist/*', 'monitor/dist/js/*',
                               'monitor/dist/css/*', 'config/*.json',
                               'instrument/sims/*.yaml',
<<<<<<< HEAD
                               'tests/dataset/fixtures/2018-01-17/*/*']},
=======
                               'tests/dataset/fixtures/2018-01-17/*/*',
                               'tests/drivers/auxiliary_files/*']},
      install_requires=[
          'numpy>=1.10',
          'pyvisa>=1.9.1',
          'h5py>=2.6',
          'websockets>=7.0',
          'jsonschema',
          'pyzmq',
          'wrapt',
          'pandas',
          'tqdm'
      ],
>>>>>>> 4f34fdd2

      install_requires=install_requires,
      
      test_suite='qcodes.tests',
      extras_require=extras_require,

      # I think the only part of qcodes that would care about zip_safe
      # is utils.helpers.reload_code; users of a zip-installed package
      # shouldn't be needing to do this anyway, but we should test first.
      zip_safe=False)

version_template = '''
*****
***** package {0} must be at least version {1}.
***** Please upgrade it (pip install -U {0} or conda install {0})
***** in order to use {2}
*****
'''

missing_template = '''
*****
***** package {0} not found
***** Please install it (pip install {0} or conda install {0})
***** in order to use {1}
*****
'''

valueerror_template = '''
*****
***** package {0} version not understood
***** Please make sure the installed version ({1})
***** is compatible with the minimum required version ({2})
***** in order to use {3}
*****
'''

othererror_template = '''
*****
***** could not import package {0}. Please try importing it from 
***** the commandline to diagnose the issue.
*****
'''

# now test the versions of extras
for extra, (module_name, min_version) in extras.items():
    try:
        module = import_module(module_name)
        if StrictVersion(module.__version__) < StrictVersion(min_version):
            print(version_template.format(module_name, min_version, extra))
    except ImportError:
        print(missing_template.format(module_name, extra))
    except ValueError:
        print(valueerror_template.format(
            module_name, module.__version__, min_version, extra))
    except:
        print(othererror_template.format(module_name))<|MERGE_RESOLUTION|>--- conflicted
+++ resolved
@@ -78,23 +78,8 @@
       package_data={'qcodes': ['monitor/dist/*', 'monitor/dist/js/*',
                                'monitor/dist/css/*', 'config/*.json',
                                'instrument/sims/*.yaml',
-<<<<<<< HEAD
-                               'tests/dataset/fixtures/2018-01-17/*/*']},
-=======
                                'tests/dataset/fixtures/2018-01-17/*/*',
                                'tests/drivers/auxiliary_files/*']},
-      install_requires=[
-          'numpy>=1.10',
-          'pyvisa>=1.9.1',
-          'h5py>=2.6',
-          'websockets>=7.0',
-          'jsonschema',
-          'pyzmq',
-          'wrapt',
-          'pandas',
-          'tqdm'
-      ],
->>>>>>> 4f34fdd2
 
       install_requires=install_requires,
       
